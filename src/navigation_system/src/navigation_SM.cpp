#include <string>
#include <cstring>
#include "ros/ros.h"
#include "std_msgs/Int16.h"
//#include "std_msgs/Float64MultiArray.h"
#include "std_msgs/Float32MultiArray.h"
#include "std_msgs/String.h"

// global variables for wheel speed and robot state
float wheelSpeedOne;
float wheelSpeedTwo;
float wheelSpeedThree;
//std_msgs::Float64MultiArray wheelSpeeds;
std_msgs::Float32MultiArray wheelSpeeds;
std_msgs::String navState;
std_msgs::String botState;

// global variables for sensor data
int tofFront;
int tofLeft;
int tofRight;
int tofBack;
int bearing;
int gravVector;

//variables for the movement arrays
<<<<<<< HEAD
int Stop = [0,0,0];
double Go = [0,200,0];
int Backwards = [0,0,0];
int TurnCW = [0,0,0];
int TurnCCW = [0,0,0];
int Go_Right = [0,0,0];
int Go_Left = [0,0,0];
=======
int Stop[] = {0, 0, 0};
int Go[] = {0, 0, 0};
int Backwards[] = {0, 0, 0};
int TurnCW[] = {0, 0, 0};
int TurnCCW[] = {0, 0, 0};
int Go_Right[] = {0, 0, 0};
int Go_Left[] = {0, 0, 0};

>>>>>>> e4a87217

//Nav States
enum class State {
    TEST,
    STOP,
    BIG_BLOCKS,
    SLOPE_DETECT,
    WAIT
};


// create subscriber callbacks
void tofOneCallback(const std_msgs::Int16::ConstPtr& msg){
    tofFront = msg->data;
}

void tofTwoCallback(const std_msgs::Int16::ConstPtr& msg){
    tofLeft = msg->data;
}

void tofThreeCallback(const std_msgs::Int16::ConstPtr& msg){
    tofRight = msg->data;
}

void tofFourCallback(const std_msgs::Int16::ConstPtr& msg){
    tofBack = msg->data;
}

void imuBearCallback(const std_msgs::Int16::ConstPtr& msg){
    bearing = msg->data;
}

void imuGravCallback(const std_msgs::Int16::ConstPtr& msg){
    gravVector = msg->data;
}

void stateCallback(const std_msgs::String::ConstPtr& msg){
    botState.data = msg->data;
}


int main(int argc, char **argv) {
    // Initialize ROS node and name node
    ros::init(argc, argv, "robot_controller");
    ros::NodeHandle nh;

    // create subscriber objects
    ros::Subscriber front_tof_sub = nh.subscribe("TOF_Front", 10, tofOneCallback);
    ros::Subscriber left_tof_sub = nh.subscribe("TOF_Left", 10, tofTwoCallback);
    ros::Subscriber right_tof_sub = nh.subscribe("TOF_Right", 10, tofThreeCallback);
    ros::Subscriber back_tof_sub = nh.subscribe("TOF_Left", 10, tofFourCallback);
    ros::Subscriber bearing_sub = nh.subscribe("IMU_Bearing", 10, imuBearCallback);
    ros::Subscriber grav_sub = nh.subscribe("IMU_Grav", 10, imuGravCallback);
    ros::Subscriber bot_state_sub = nh.subscribe("State_SM2Nav", 10, stateCallback);

    // create publisher objects
    ros::Publisher nav_state_pub = nh.advertise<std_msgs::String>("State_Nav2SM", 10);
    //ros::Publisher wheel_speed_pub = nh.advertise<std_msgs::Float64MultiArray>("wheel_speeds", 10);
    ros::Publisher wheel_speed_pub = nh.advertise<std_msgs::Float32MultiArray>("Wheel_Speeds", 10);

    // Set the loop rate
    ros::Rate loopRate(10); // 10 Hz

    while (ros::ok()) {
        // update publishing objects and publish them
        /*navState.data = "going";
        nav_state_pub.publish(navState);
        wheelSpeeds.data = {wheelSpeedOne, wheelSpeedTwo, wheelSpeedThree};
        wheel_speed_pub.publish(wheelSpeeds);

          
        switch(event){
            case TEST:
            //test values
          
            Movement(Go);
            navState.data = "Going";
             nav_state_pub.publish(navState);

            break;
            /*

            case BIG_BLOCKS:
            //motors go forward about 10 in


            // Start the timer, Still working on this
            auto start_time = std::chrono::high_resolution_clock::now();
    
            // Perform some task (for demonstration, we'll just sleep for a while)
            Movement(Go_Forward); // Sleep for 3 seconds
            navState.data = "Moving";
             nav_state_pub.publish(navState);
    
           // Stop the timer
            auto end_time = std::chrono::high_resolution_clock::now();

            //After a certain amount of time, stop
            Movement(Stop);

            //block collection will take place, announce state to be "ready for collection"
             navState.data = "Collection";
             nav_state_pub.publish(navState);

             break;

            case SLOPE_DETECT:
            Go_Forward(tofRight);
            slopeDetect(gravVector);
            //After detecting 2 slopes, stop and start watching the front sensor
            navState.data = "Ramp";
            nav_state_pub.publish(navState);

            Go_Forward(tofFront);
            //Arrive at green area

            TurnCCW(90);

            break;

            case GO_BLUE:
            Go_Forward(tofFront);
            navState.data = "Waiting";
             nav_state_pub.publish(navState);

            break;
            */

            //test jason


            





            
            

      













        }*/
/////////////////////////////////////////////////////////////////////////

        /*
        //THIS WORKS FOR CLOCKWISE TURNS 90 AND 180 NOT 360
void TurnCW(int degrees){  //put in the angle you would like the bot to end up facing on the board (in reference to starting position) 270 -> Left, 180 -> backwards, 360/0 -> straight ahead

   //double turning = desired_orientation + degrees; // degrees can be 90, 180
   //option = 0;
    double difference = current_orientation - desired_orientation;
    if(desired_orientation + degrees > 360){
      degrees = (desired_orientation + degrees) - 360;
      option = 1;
    }
    else {
      degrees = desired_orientation + degrees;
      option = 2;
    }

    switch(option){

      case 1:

    if(current_orientation <= 360 && current_orientation >= 270){
      Movement(0,0,1);
      current_orientation = getOrientationX(&orientationData);
    }
    else if(current_orientation <= degrees){
        Movement(0,0,1);
        current_orientation = getOrientationX(&orientationData);
      }

  else{
     Movement(0,0,0);
     event = PHASE_1;
  }


    break;


    case 2:

     if(current_orientation <= degrees){
        Movement(0,0,1);
        current_orientation = getOrientationX(&orientationData);
      }

  else {
    Movement(0,0,0);
    event = PHASE_1;
  }






    break;

    default:break;

}
}

void TurnCCW(int degrees){  //put in the angle you would like the bot to end up facing on the board (in reference to starting position) 270 -> Left, 180 -> backwards, 360/0 -> straight ahead
    double difference = current_orientation - desired_orientation;

  //  double old_curr = current_orientation; 
    if(desired_orientation - degrees < 0){
      degrees = 360 + (desired_orientation - degrees);
      option = 1;
    }
    else {
      degrees = desired_orientation - degrees;
      option = 2;
    }

    switch(option){
      case 1:
       if(350 >= current_orientation && current_orientation <=90){
      Movement(0,0,-1);
      current_orientation = getOrientationX(&orientationData);
    }
    else if(current_orientation >= degrees){
        Movement(0,0,-1);
        current_orientation = getOrientationX(&orientationData);
      }

  else{
   Movement(0,0,0);
   event = PHASE_1;
  }


      break;


      case 2:
      if(current_orientation >= degrees){
        Movement(0,0,-1);
        current_orientation = getOrientationX(&orientationData);
      }

  else{
   Movement(0,0,0);
   event = PHASE_1;
  }



      break;

      default:break;

    }


    //Slope detect function:
   // Values are multiplied by 10
    void slopeDetect(int xVector) {

  if ((xVector > 28) || (xVector < -28)) {
    onSlope = 1;
  }
  if ((onSlope == 1) && (xVector < 3) && (xVector > -3)) {  //if we where just on the slope and are now flat
    slopeCount++;
    onSlope = 0;
  }
}

Go Forward function:
void Go_Forward(int S1, int S2, int S4) {  //go forward specified distance from wall
  if (90 < S2 < 160) {                     //if robot with chosen wall range then go forward
    Movement(0, 200, 0);
  }

  if (S2 >= 160) {        //if robot is too far away from wall move closer
    Movement(100, 0, 0);  //This variable may be too quick, watch it.
  }
  if (S2 <= 90) {  //if robot is too close to wall move away
    Movement(-100, 0, 0);
  }
}
        
        
        */

        // Spin and sleep
        ros::spinOnce();
        loopRate.sleep();
    }

    return 0;
}


void Movement(double array[]) {
  VelocityBot[0] = array[0];  //update global variable for robot local velocity
  VelocityBot[1] = array[1];
  VelocityBot[2] = array[2];


  //update math for wheel velocities
  Vlin[0] = -.5 * VelocityBot[0] - 0.866 * VelocityBot[1] + 105.25 * VelocityBot[2];  //va
  Vlin[1] = -.5 * VelocityBot[0] + 0.866 * VelocityBot[1] + 105.25 * VelocityBot[2];  //vb
  Vlin[2] = VelocityBot[0] + 105.25 * VelocityBot[2];                                 //vc

  Vlin[0] = 60 * (Vlin[0] / radius) / (0.229 * 2 * 3.14);
  Vlin[1] = 60 * (Vlin[1] / radius) / (0.229 * 2 * 3.14);
  Vlin[2] = 60 * (Vlin[2] / radius) / (0.229 * 2 * 3.14);

  wheelSpeeds.data(Vlin[0],Vlin[1],Vlin[2]);
  wheel_speed_pub.publish(wheelSpeeds);

  /*
  dxl.setGoalVelocity(DXL_ID1, Vlin[2]);  //vc
  dxl.setGoalVelocity(DXL_ID2, Vlin[1]);  //vb
  dxl.setGoalVelocity(DXL_ID3, Vlin[0]);  //va
  */
}<|MERGE_RESOLUTION|>--- conflicted
+++ resolved
@@ -24,15 +24,6 @@
 int gravVector;
 
 //variables for the movement arrays
-<<<<<<< HEAD
-int Stop = [0,0,0];
-double Go = [0,200,0];
-int Backwards = [0,0,0];
-int TurnCW = [0,0,0];
-int TurnCCW = [0,0,0];
-int Go_Right = [0,0,0];
-int Go_Left = [0,0,0];
-=======
 int Stop[] = {0, 0, 0};
 int Go[] = {0, 0, 0};
 int Backwards[] = {0, 0, 0};
@@ -41,7 +32,6 @@
 int Go_Right[] = {0, 0, 0};
 int Go_Left[] = {0, 0, 0};
 
->>>>>>> e4a87217
 
 //Nav States
 enum class State {
@@ -168,7 +158,6 @@
              nav_state_pub.publish(navState);
 
             break;
-            */
 
             //test jason
 
