--- conflicted
+++ resolved
@@ -361,7 +361,7 @@
             last_arm_angles[i] = Arm_Angles.data[i];
 
         // Write accel and speed for servos of arm
-        armSpeed(speed);
+        armSpeed(Arm_Angles.data[8]);
 
         // Set tolerance of angles
         arm_tolerance = Arm_Angles[9];
@@ -386,18 +386,6 @@
 
     // Checks if robot arm is within exceptable error to declare it has arrived
     void armMoving(){
-<<<<<<< HEAD
-        // Executes sync read
-        groupSyncRead_armPresPos.txRxPacket(); 
-
-        // Checks if current posistion and goal posistion are withen acceptable toleracne
-        for (int i = 0; i < 8; i++){
-            if(abs(Arm_Angles.data[i] - groupSyncRead_armPresPos.getData((i + 1), 132, 4)) > arm_tolerance){ // Used to use uint32_t pos[8]; for storing
-                arm_moving = 1;                 // Joint error is to large que up another check
-                Arm_Done.data = 0;              //  mark arm as not done moving
-                //Arm_Done_pub.publish(Arm_Done); //  publish not done moving result
-                return;                         //  break out of function
-=======
         // If moving down for linear interp just time, dont check arrival
         if(moving_down && local_task_space[5] < 0){
             // If enough time has elapsed to next step
@@ -406,22 +394,21 @@
                 for(int i = 0; i < 6; i++)
                     Task_Space.data[i] = local_task_space[i];
                 Task_Space_pub.publish(Task_Space);
->>>>>>> b054821c
             }
         }
         else{ // Not moving down in steps
             // Executes sync read
             groupSyncRead_armPresPos.txRxPacket(); 
 
-            // Checks if current posistion and goal posistion are withen acceptable toleracne
-            for (int i = 0; i < 8; i++){
-                if(abs(Arm_Angles.data[i] - groupSyncRead_armPresPos.getData((i + 1), 132, 4)) > ARM_TOLERANCE){ // Used to use uint32_t pos[8]; for storing
-                    arm_moving = 1;                 // Joint error is to large que up another check
-                    Arm_Done.data = 0;              //  mark arm as not done moving
-                    //Arm_Done_pub.publish(Arm_Done); //  publish not done moving result
-                    return;                         //  break out of function
-                }
-            }
+        // Checks if current posistion and goal posistion are withen acceptable toleracne
+        for (int i = 0; i < 8; i++){
+            if(abs(Arm_Angles.data[i] - groupSyncRead_armPresPos.getData((i + 1), 132, 4)) > arm_tolerance){ // Used to use uint32_t pos[8]; for storing
+                arm_moving = 1;                 // Joint error is to large que up another check
+                Arm_Done.data = 0;              //  mark arm as not done moving
+                //Arm_Done_pub.publish(Arm_Done); //  publish not done moving result
+                return;                         //  break out of function
+            }
+        }
 
             // ROS INFO
             #if DEBUG
@@ -936,13 +923,8 @@
     std_msgs::Int8 Misc_Done;
     std_msgs::Bool Local_En;
 
-<<<<<<< HEAD
-    // Variable for arm
-    int last_arm_angles[8], arm_tolerance = 10;
-=======
     // Variable arm values
     int last_arm_angles[8], moving_down = 0;
->>>>>>> b054821c
 
     // Variables for bot movement functions
     double  desired_x = 0, error_x_prev = 0, error_x_cumulative = 0, linear_x = 0, arrived_x = 0,
