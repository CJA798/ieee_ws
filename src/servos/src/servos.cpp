--- conflicted
+++ resolved
@@ -219,14 +219,7 @@
 
 
         // Create and write misc servos to custom starting pos
-<<<<<<< HEAD
-        int Misc_Start_Angles[9] = { 2048, 2000, 2300, 2048, -1, -1, -1, -1 }; // 2600->2400->1500, 2500 -> 2000
-
-        // Clears bulk write stack
-        groupBulkWriteMisc.clearParam();
-=======
         int Misc_Start_Angles[4] = { 2048, 2500, 2600, 2048 };
->>>>>>> 99c7d0c8
 
         // Creates and assigns array with each byte of message
         uint8_t data_array[4];
